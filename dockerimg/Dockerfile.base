# Stage 1: Get Chrome/Chromium from chromedp/headless-shell
FROM docker.io/chromedp/headless-shell:stable AS chrome

# Stage 2: Main application image
FROM kalilinux/kali-rolling

# Switch from dash to bash by default.
SHELL ["/bin/bash", "-euxo", "pipefail", "-c"]

# attempt to keep package installs lean
RUN printf '%s\n' \
      'path-exclude=/usr/share/man/*' \
      'path-exclude=/usr/share/doc/*' \
      'path-exclude=/usr/share/doc-base/*' \
      'path-exclude=/usr/share/info/*' \
      'path-exclude=/usr/share/locale/*' \
      'path-exclude=/usr/share/groff/*' \
      'path-exclude=/usr/share/lintian/*' \
      'path-exclude=/usr/share/zoneinfo/*' \
    > /etc/dpkg/dpkg.cfg.d/01_nodoc

# Install system packages (removed chromium, will use headless-shell instead)
RUN apt-get update; \
	apt-get install -y --no-install-recommends \
		ca-certificates wget \
		git jq sqlite3 npm nodejs gh ripgrep fzf python3 curl vim lsof iproute2 less \
		docker.io docker-compose docker-buildx \
<<<<<<< HEAD
		make python3-pip python-is-python3 tree net-tools file build-essential \
		pipx cargo psmisc bsdmainutils openssh-client sudo \
		unzip yarn util-linux \
		libglib2.0-0 libnss3 libx11-6 libxcomposite1 libxdamage1 \
		libxext6 libxi6 libxrandr2 libgbm1 libgtk-3-0 \
		fonts-noto-color-emoji fonts-symbola \
		nmap metasploit-framework john hydra sqlmap aircrack-ng \
=======
		libglib2.0-0 libnss3 libx11-6 libxcomposite1 libxdamage1 \
		libxext6 libxi6 libxrandr2 libgbm1 libgtk-3-0 \
		fonts-noto-color-emoji fonts-symbola \
>>>>>>> 3911be32
		nmap metasploit-framework john hydra sqlmap aircrack-ng && \
	fc-cache -f -v && \
	apt-get clean && \
	rm -rf /var/lib/apt/lists/* && \
	rm -rf /usr/share/{doc,doc-base,info,lintian,man,groff,locale,zoneinfo}/*

RUN echo '{"storage-driver":"vfs", "bridge":"none", "iptables":false, "ip-forward": false}' \
	> /etc/docker/daemon.json

# Install Go 1.24
ENV GO_VERSION=1.24.3
ENV GOROOT=/usr/local/go
ENV GOPATH=/go
ENV PATH=$GOROOT/bin:$GOPATH/bin:$PATH

RUN ARCH=$(uname -m) && \
	case $ARCH in \
		x86_64) GOARCH=amd64 ;; \
		aarch64) GOARCH=arm64 ;; \
		*) echo "Unsupported architecture: $ARCH" && exit 1 ;; \
	esac && \
	wget -O go.tar.gz "https://golang.org/dl/go${GO_VERSION}.linux-${GOARCH}.tar.gz" && \
	tar -C /usr/local -xzf go.tar.gz && \
	rm go.tar.gz

# Create GOPATH directory
RUN mkdir -p "$GOPATH/src" "$GOPATH/bin" && chmod -R 755 "$GOPATH"

# While these binaries install generally useful supporting packages,
# the specific versions are rarely what a user wants so there is no
# point polluting the base image module with them.

RUN go install golang.org/x/tools/cmd/goimports@latest; \
	go install golang.org/x/tools/gopls@latest; \
	go install mvdan.cc/gofumpt@latest; \
	go clean -cache -testcache -modcache

# Copy the self-contained Chrome bundle from chromedp/headless-shell
COPY --from=chrome /headless-shell /headless-shell
ENV PATH="/headless-shell:${PATH}"

ENV GOTOOLCHAIN=auto
ENV SKETCH=1

RUN mkdir -p /root/.cache/sketch/webui<|MERGE_RESOLUTION|>--- conflicted
+++ resolved
@@ -2,6 +2,7 @@
 FROM docker.io/chromedp/headless-shell:stable AS chrome
 
 # Stage 2: Main application image
+FROM kalilinux/kali-rolling
 FROM kalilinux/kali-rolling
 
 # Switch from dash to bash by default.
@@ -25,7 +26,6 @@
 		ca-certificates wget \
 		git jq sqlite3 npm nodejs gh ripgrep fzf python3 curl vim lsof iproute2 less \
 		docker.io docker-compose docker-buildx \
-<<<<<<< HEAD
 		make python3-pip python-is-python3 tree net-tools file build-essential \
 		pipx cargo psmisc bsdmainutils openssh-client sudo \
 		unzip yarn util-linux \
@@ -33,11 +33,7 @@
 		libxext6 libxi6 libxrandr2 libgbm1 libgtk-3-0 \
 		fonts-noto-color-emoji fonts-symbola \
 		nmap metasploit-framework john hydra sqlmap aircrack-ng \
-=======
-		libglib2.0-0 libnss3 libx11-6 libxcomposite1 libxdamage1 \
-		libxext6 libxi6 libxrandr2 libgbm1 libgtk-3-0 \
-		fonts-noto-color-emoji fonts-symbola \
->>>>>>> 3911be32
+		nmap metasploit-framework john hydra sqlmap aircrack-ng \
 		nmap metasploit-framework john hydra sqlmap aircrack-ng && \
 	fc-cache -f -v && \
 	apt-get clean && \
